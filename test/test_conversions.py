import pytest
import numpy as np

import torch
import torchgeometry as tgm
from torch.autograd import gradcheck

import utils  # test utils
from utils import check_equal_torch, check_equal_numpy
from common import device_type


# based on:
# https://github.com/ceres-solver/ceres-solver/blob/master/internal/ceres/rotation_test.cc#L271

class TestAngleAxisToQuaternion:

    def test_smoke(self):
        angle_axis = torch.zeros(3)
        quaternion = tgm.angle_axis_to_quaternion(angle_axis)
        assert quaternion.shape == (4,)

    @pytest.mark.parametrize("batch_size", (1, 3, 8))
    def test_smoke_batch(self, batch_size):
        angle_axis = torch.zeros(batch_size, 3)
        quaternion = tgm.angle_axis_to_quaternion(angle_axis)
        assert quaternion.shape == (batch_size, 4)

    def test_zero_angle(self):
        angle_axis = torch.Tensor([0, 0, 0])
        expected = torch.Tensor([1, 0, 0, 0])
        quaternion = tgm.angle_axis_to_quaternion(angle_axis)
        assert utils.check_equal_torch(quaternion, expected)

    def test_small_angle(self):
        theta = 1e-2
        angle_axis = torch.Tensor([theta, 0, 0])
        expected = torch.Tensor([np.cos(theta / 2), np.sin(theta / 2), 0, 0])
        quaternion = tgm.angle_axis_to_quaternion(angle_axis)
        assert utils.check_equal_torch(quaternion, expected)

    def test_x_rotation(self):
        half_sqrt2 = 0.5 * np.sqrt(2)
        angle_axis = torch.Tensor([tgm.pi / 2, 0, 0])
        expected = torch.Tensor([half_sqrt2, half_sqrt2, 0, 0])
        quaternion = tgm.angle_axis_to_quaternion(angle_axis)
        assert utils.check_equal_torch(quaternion, expected)

    def test_gradcheck(self):
        eps = 1e-12
        angle_axis = torch.Tensor([0, 0, 0]) + eps
        angle_axis = utils.tensor_to_gradcheck_var(angle_axis)
        # evaluate function gradient
        assert gradcheck(tgm.angle_axis_to_quaternion, (angle_axis,),
                         raise_exception=True)


class TestQuaternionToAngleAxis:

    def test_smoke(self):
        quaternion = torch.zeros(4)
        angle_axis = tgm.quaternion_to_angle_axis(quaternion)
        assert angle_axis.shape == (3,)

    @pytest.mark.parametrize("batch_size", (1, 3, 8))
    def test_smoke_batch(self, batch_size):
        quaternion = torch.zeros(batch_size, 4)
        angle_axis = tgm.quaternion_to_angle_axis(quaternion)
        assert angle_axis.shape == (batch_size, 3)

    def test_unit_quaternion(self):
        quaternion = torch.Tensor([1, 0, 0, 0])
        expected = torch.Tensor([0, 0, 0])
        angle_axis = tgm.quaternion_to_angle_axis(quaternion)
        assert utils.check_equal_torch(angle_axis, expected)

    def test_y_rotation(self):
        quaternion = torch.Tensor([0, 0, 1, 0])
        expected = torch.Tensor([0, tgm.pi, 0])
        angle_axis = tgm.quaternion_to_angle_axis(quaternion)
        assert utils.check_equal_torch(angle_axis, expected)

    def test_z_rotation(self):
        quaternion = torch.Tensor([np.sqrt(3) / 2, 0, 0, 0.5])
        expected = torch.Tensor([0, 0, tgm.pi / 3])
        angle_axis = tgm.quaternion_to_angle_axis(quaternion)
        assert utils.check_equal_torch(angle_axis, expected)

    def test_small_angle(self):
        theta = 1e-2
        quaternion = torch.Tensor([np.cos(theta / 2), np.sin(theta / 2), 0, 0])
        expected = torch.Tensor([theta, 0, 0])
        angle_axis = tgm.quaternion_to_angle_axis(quaternion)
        assert utils.check_equal_torch(angle_axis, expected)

    def test_gradcheck(self):
        eps = 1e-12
        quaternion = torch.Tensor([1, 0, 0, 0]) + eps
        quaternion = utils.tensor_to_gradcheck_var(quaternion)
        # evaluate function gradient
        assert gradcheck(tgm.quaternion_to_angle_axis, (quaternion,),
                         raise_exception=True)


def test_pi():
    assert pytest.approx(tgm.pi.item(), 3.141592)


@pytest.mark.parametrize("batch_shape", [
    (2, 3), (1, 2, 3), (2, 3, 3), (5, 5, 3), ])
def test_rad2deg(batch_shape, device_type):
    # generate input data
    x_rad = tgm.pi * torch.rand(batch_shape)
    x_rad = x_rad.to(torch.device(device_type))

    # convert radians/degrees
    x_deg = tgm.rad2deg(x_rad)
    x_deg_to_rad = tgm.deg2rad(x_deg)

    # compute error
    error = utils.compute_mse(x_rad, x_deg_to_rad)
    assert pytest.approx(error.item(), 0.0)

    # functional
    assert torch.allclose(x_deg, tgm.RadToDeg()(x_rad))

    # evaluate function gradient
    assert gradcheck(tgm.rad2deg, (utils.tensor_to_gradcheck_var(x_rad),),
                     raise_exception=True)


@pytest.mark.parametrize("batch_shape", [
    (2, 3), (1, 2, 3), (2, 3, 3), (5, 5, 3), ])
def test_deg2rad(batch_shape, device_type):
    # generate input data
    x_deg = 180. * torch.rand(batch_shape)
    x_deg = x_deg.to(torch.device(device_type))

    # convert radians/degrees
    x_rad = tgm.deg2rad(x_deg)
    x_rad_to_deg = tgm.rad2deg(x_rad)

    # compute error
    error = utils.compute_mse(x_deg, x_rad_to_deg)
    assert pytest.approx(error.item(), 0.0)

    # functional
    assert torch.allclose(x_rad, tgm.DegToRad()(x_deg))

    assert gradcheck(tgm.deg2rad, (utils.tensor_to_gradcheck_var(x_deg),),
                     raise_exception=True)


@pytest.mark.parametrize("batch_shape", [
    (2, 3), (1, 2, 3), (2, 3, 3), (5, 5, 3), ])
def test_convert_points_to_homogeneous(batch_shape, device_type):
    # generate input data
    points = torch.rand(batch_shape)
    points = points.to(torch.device(device_type))

    # to homogeneous
    points_h = tgm.convert_points_to_homogeneous(points)

    assert points_h.shape[-2] == batch_shape[-2]
    assert (points_h[..., -1] == torch.ones(points_h[..., -1].shape)).all()

    # functional
    assert torch.allclose(points_h, tgm.ConvertPointsToHomogeneous()(points))

    # evaluate function gradient
    points = utils.tensor_to_gradcheck_var(points)  # to var
    assert gradcheck(tgm.convert_points_to_homogeneous, (points,),
                     raise_exception=True)


@pytest.mark.parametrize("batch_shape", [
    (2, 3), (1, 2, 3), (2, 3, 3), (5, 5, 3), ])
def test_convert_points_from_homogeneous(batch_shape, device_type):
    # generate input data
    points_h = torch.rand(batch_shape)
    points_h = points_h.to(torch.device(device_type))
    points_h[..., -1] = 1.0

    # to euclidean
    points = tgm.convert_points_from_homogeneous(points_h)

    error = utils.compute_mse(points_h[..., :2], points)
    assert pytest.approx(error.item(), 0.0)

    # functional
    assert torch.allclose(points, tgm.ConvertPointsFromHomogeneous()(points_h))

    # evaluate function gradient
    points = utils.tensor_to_gradcheck_var(points)  # to var
    assert gradcheck(tgm.convert_points_from_homogeneous, (points,),
                     raise_exception=True)


@pytest.mark.parametrize("batch_size", [1, 2, 5])
<<<<<<< HEAD
@pytest.mark.parametrize("num_points", [2, 3, 5])
@pytest.mark.parametrize("num_dims", [2, 3])
def test_transform_points(batch_size, num_points, num_dims, device_type):
    # generate input data
    eye_size = num_dims + 1
    points_src = torch.rand(batch_size, num_points, num_dims)
    points_src = points_src.to(torch.device(device_type))

    dst_homo_src = utils.create_random_homography(batch_size, eye_size)
    dst_homo_src = dst_homo_src.to(torch.device(device_type))

    # transform the points from dst to ref
    points_dst = tgm.transform_points(dst_homo_src, points_src)

    # transform the points from ref to dst
    src_homo_dst = torch.inverse(dst_homo_src)
    points_dst_to_src = tgm.transform_points(src_homo_dst, points_dst)

    # projected should be equal as initial
    error = utils.compute_mse(points_src, points_dst_to_src)
    assert pytest.approx(error.item(), 0.0)

    # functional
    assert torch.allclose(points_dst,
                          tgm.TransformPoints(dst_homo_src)(points_src))

    # evaluate function gradient
    points_src = utils.tensor_to_gradcheck_var(points_src)  # to var
    dst_homo_src = utils.tensor_to_gradcheck_var(dst_homo_src)  # to var
    assert gradcheck(tgm.transform_points, (dst_homo_src, points_src,),
                     raise_exception=True)


@pytest.mark.parametrize("batch_size", [1, 2, 5])
=======
>>>>>>> f337b3c1
def test_angle_axis_to_rotation_matrix(batch_size, device_type):
    # generate input data
    device = torch.device(device_type)
    angle_axis = torch.rand(batch_size, 3).to(device)
    eye_batch = utils.create_eye_batch(batch_size, 4).to(device)

    # apply transform
    rotation_matrix = tgm.angle_axis_to_rotation_matrix(angle_axis)

    rotation_matrix_eye = torch.matmul(
        rotation_matrix, rotation_matrix.transpose(1, 2))
    assert check_equal_torch(rotation_matrix_eye, eye_batch)

    # evaluate function gradient
    angle_axis = utils.tensor_to_gradcheck_var(angle_axis)  # to var
    assert gradcheck(tgm.angle_axis_to_rotation_matrix, (angle_axis,),
                     raise_exception=True)


@pytest.mark.parametrize("batch_size", [1, 2, 5])
def test_rtvec_to_pose_gradcheck(batch_size, device_type):
    # generate input data
    rtvec = torch.rand(batch_size, 6).to(torch.device(device_type))

    # evaluate function gradient
    rtvec = utils.tensor_to_gradcheck_var(rtvec)  # to var
    assert gradcheck(tgm.rtvec_to_pose, (rtvec,), raise_exception=True)


@pytest.mark.parametrize("batch_size", [1, 2, 5])
def test_rotation_matrix_to_angle_axis_gradcheck(batch_size, device_type):
    # generate input data
    rmat = torch.rand(batch_size, 3, 4).to(torch.device(device_type))

    # evaluate function gradient
    rmat = utils.tensor_to_gradcheck_var(rmat)  # to var
    assert gradcheck(tgm.rotation_matrix_to_angle_axis,
                     (rmat,), raise_exception=True)


def test_rotation_matrix_to_angle_axis(device_type):
    device = torch.device(device_type)
    rmat_1 = torch.tensor([[-0.30382753, -0.95095137, -0.05814062, 0.],
                           [-0.71581715, 0.26812278, -0.64476041, 0.],
                           [0.62872461, -0.15427791, -0.76217038, 0.]])
    rvec_1 = torch.tensor([1.50485376, -2.10737739, 0.7214174])

    rmat_2 = torch.tensor([[0.6027768, -0.79275544, -0.09054801, 0.],
                           [-0.67915707, -0.56931658, 0.46327563, 0.],
                           [-0.41881476, -0.21775548, -0.88157628, 0.]])
    rvec_2 = torch.tensor([-2.44916812, 1.18053411, 0.4085298])
    rmat = torch.stack([rmat_2, rmat_1], dim=0).to(device)
    rvec = torch.stack([rvec_2, rvec_1], dim=0).to(device)

    assert check_equal_torch(tgm.rotation_matrix_to_angle_axis(rmat), rvec)<|MERGE_RESOLUTION|>--- conflicted
+++ resolved
@@ -197,43 +197,6 @@
 
 
 @pytest.mark.parametrize("batch_size", [1, 2, 5])
-<<<<<<< HEAD
-@pytest.mark.parametrize("num_points", [2, 3, 5])
-@pytest.mark.parametrize("num_dims", [2, 3])
-def test_transform_points(batch_size, num_points, num_dims, device_type):
-    # generate input data
-    eye_size = num_dims + 1
-    points_src = torch.rand(batch_size, num_points, num_dims)
-    points_src = points_src.to(torch.device(device_type))
-
-    dst_homo_src = utils.create_random_homography(batch_size, eye_size)
-    dst_homo_src = dst_homo_src.to(torch.device(device_type))
-
-    # transform the points from dst to ref
-    points_dst = tgm.transform_points(dst_homo_src, points_src)
-
-    # transform the points from ref to dst
-    src_homo_dst = torch.inverse(dst_homo_src)
-    points_dst_to_src = tgm.transform_points(src_homo_dst, points_dst)
-
-    # projected should be equal as initial
-    error = utils.compute_mse(points_src, points_dst_to_src)
-    assert pytest.approx(error.item(), 0.0)
-
-    # functional
-    assert torch.allclose(points_dst,
-                          tgm.TransformPoints(dst_homo_src)(points_src))
-
-    # evaluate function gradient
-    points_src = utils.tensor_to_gradcheck_var(points_src)  # to var
-    dst_homo_src = utils.tensor_to_gradcheck_var(dst_homo_src)  # to var
-    assert gradcheck(tgm.transform_points, (dst_homo_src, points_src,),
-                     raise_exception=True)
-
-
-@pytest.mark.parametrize("batch_size", [1, 2, 5])
-=======
->>>>>>> f337b3c1
 def test_angle_axis_to_rotation_matrix(batch_size, device_type):
     # generate input data
     device = torch.device(device_type)
