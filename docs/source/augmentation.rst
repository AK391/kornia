kornia.augmentation
-------------------

.. currentmodule:: kornia.augmentation

The classes in this section perform various data augmentation operations

.. autoclass:: RandomHorizontalFlip
.. autoclass:: RandomVerticalFlip
.. autoclass:: RandomRectangleErasing
.. autoclass:: RandomGrayscale
<<<<<<< HEAD
.. autoclass:: RandomAffine
.. autoclass:: RandomPerspective
=======
.. autoclass:: RandomRotation
>>>>>>> 5df35b48
.. autoclass:: ColorJitter
.. autoclass:: CenterCrop

.. automodule:: kornia.augmentation.functional
    :members:<|MERGE_RESOLUTION|>--- conflicted
+++ resolved
@@ -9,12 +9,9 @@
 .. autoclass:: RandomVerticalFlip
 .. autoclass:: RandomRectangleErasing
 .. autoclass:: RandomGrayscale
-<<<<<<< HEAD
 .. autoclass:: RandomAffine
 .. autoclass:: RandomPerspective
-=======
 .. autoclass:: RandomRotation
->>>>>>> 5df35b48
 .. autoclass:: ColorJitter
 .. autoclass:: CenterCrop
 
